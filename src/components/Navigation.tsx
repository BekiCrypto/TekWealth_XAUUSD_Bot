import React from 'react';
import {
  BarChart3,
  Bot,
  Settings,
  Users,
  TrendingUp,
  Shield,
  LogOut,
  Crown,
<<<<<<< HEAD
  UserCircle
} from 'lucide-react';
import { NotificationBell } from './NotificationBell';
=======
  Cpu
} from 'lucide-react';
import { useAuthContext } from './auth/AuthProvider';
>>>>>>> f8876513

interface NavigationProps {
  currentPage: string;
  onNavigate: (page: string) => void;
  userRole: 'admin' | 'subscriber' | null;
<<<<<<< HEAD
  onLogout: () => void;
  userName?: string;
}

export function Navigation({ currentPage, onNavigate, userRole, onLogout, userName }: NavigationProps) {
=======
}

export function Navigation({ currentPage, onNavigate, userRole }: NavigationProps) {
  const { signOut } = useAuthContext();

  const handleLogout = async () => {
    await signOut();
  };

>>>>>>> f8876513
  const adminItems = [
    { id: 'admin', label: 'Admin Panel', icon: Crown },
    { id: 'engine', label: 'Trading Engine', icon: Cpu },
    { id: 'analytics', label: 'System Analytics', icon: BarChart3 },
    { id: 'settings', label: 'Global Settings', icon: Settings },
  ];

  const userItems = [
    { id: 'dashboard', label: 'Dashboard', icon: TrendingUp },
    { id: 'bot', label: 'Trading Bot', icon: Bot },
    { id: 'backtesting', label: 'Backtesting', icon: BarChart3 },
    { id: 'settings', label: 'Account Settings', icon: Settings },
  ];

  const menuItems = userRole === 'admin' ? adminItems : userItems;

  return (
    <nav className="fixed left-0 top-0 h-screen w-64 bg-gray-900 border-r border-gray-800 flex flex-col">
      <div className="p-6">
        <div className="flex items-center gap-3 mb-2">
          <div className="w-10 h-10 bg-gradient-to-br from-yellow-400 to-yellow-600 rounded-lg flex items-center justify-center">
            <Shield className="w-6 h-6 text-gray-900" />
          </div>
          <div>
            <h1 className="text-xl font-bold text-white">GoldBot Pro</h1>
            <p className="text-xs text-gray-400 capitalize">{userRole} Panel</p>
          </div>
        </div>
        <div className="mt-4 flex justify-between items-center">
          {userName && (
            <div className="flex items-center gap-2 text-sm text-gray-300">
              <UserCircle size={20} />
              <span>{userName.split(' ')[0]}</span>
            </div>
          )}
          <div className={!userName ? "ml-auto" : ""}>
            <NotificationBell />
          </div>
        </div>
      </div>

      <div className="flex-grow p-6 space-y-2 overflow-y-auto">
        {menuItems.map((item) => {
          const Icon = item.icon;
          const isActive = currentPage === item.id;
          const pageKey = item.id;

          return (
            <button
              key={item.id}
              onClick={() => onNavigate(pageKey)}
              className={`w-full flex items-center gap-3 px-4 py-3 rounded-lg transition-all ${
                isActive
                  ? 'bg-yellow-500/20 text-yellow-400 border border-yellow-500/30 shadow-md'
                  : 'text-gray-300 hover:bg-gray-800 hover:text-white'
              }`}
            >
              <Icon className="w-5 h-5" />
              <span className="font-medium">{item.label}</span>
            </button>
          );
        })}
      </div>

      <div className="p-6 border-t border-gray-800">
        <button
<<<<<<< HEAD
          onClick={onLogout}
          className="w-full flex items-center gap-3 px-4 py-3 rounded-lg text-gray-300 hover:bg-red-600/20 hover:text-red-400 transition-all"
=======
          onClick={handleLogout}
          className="w-full flex items-center gap-3 px-4 py-3 rounded-lg text-gray-300 hover:bg-red-500/20 hover:text-red-400 transition-all"
>>>>>>> f8876513
        >
          <LogOut className="w-5 h-5" />
          <span className="font-medium">Logout</span>
        </button>
      </div>
    </nav>
  );
}<|MERGE_RESOLUTION|>--- conflicted
+++ resolved
@@ -3,42 +3,30 @@
   BarChart3,
   Bot,
   Settings,
-  Users,
   TrendingUp,
   Shield,
   LogOut,
   Crown,
-<<<<<<< HEAD
+  Cpu,
   UserCircle
 } from 'lucide-react';
 import { NotificationBell } from './NotificationBell';
-=======
-  Cpu
-} from 'lucide-react';
 import { useAuthContext } from './auth/AuthProvider';
->>>>>>> f8876513
 
 interface NavigationProps {
   currentPage: string;
   onNavigate: (page: string) => void;
   userRole: 'admin' | 'subscriber' | null;
-<<<<<<< HEAD
-  onLogout: () => void;
   userName?: string;
 }
 
-export function Navigation({ currentPage, onNavigate, userRole, onLogout, userName }: NavigationProps) {
-=======
-}
-
-export function Navigation({ currentPage, onNavigate, userRole }: NavigationProps) {
+export function Navigation({ currentPage, onNavigate, userRole, userName }: NavigationProps) {
   const { signOut } = useAuthContext();
 
   const handleLogout = async () => {
     await signOut();
   };
 
->>>>>>> f8876513
   const adminItems = [
     { id: 'admin', label: 'Admin Panel', icon: Crown },
     { id: 'engine', label: 'Trading Engine', icon: Cpu },
@@ -57,6 +45,7 @@
 
   return (
     <nav className="fixed left-0 top-0 h-screen w-64 bg-gray-900 border-r border-gray-800 flex flex-col">
+      {/* Header Section */}
       <div className="p-6">
         <div className="flex items-center gap-3 mb-2">
           <div className="w-10 h-10 bg-gradient-to-br from-yellow-400 to-yellow-600 rounded-lg flex items-center justify-center">
@@ -67,6 +56,8 @@
             <p className="text-xs text-gray-400 capitalize">{userRole} Panel</p>
           </div>
         </div>
+
+        {/* Optional User Info & Notification Bell */}
         <div className="mt-4 flex justify-between items-center">
           {userName && (
             <div className="flex items-center gap-2 text-sm text-gray-300">
@@ -80,16 +71,16 @@
         </div>
       </div>
 
+      {/* Navigation Links */}
       <div className="flex-grow p-6 space-y-2 overflow-y-auto">
         {menuItems.map((item) => {
           const Icon = item.icon;
           const isActive = currentPage === item.id;
-          const pageKey = item.id;
 
           return (
             <button
               key={item.id}
-              onClick={() => onNavigate(pageKey)}
+              onClick={() => onNavigate(item.id)}
               className={`w-full flex items-center gap-3 px-4 py-3 rounded-lg transition-all ${
                 isActive
                   ? 'bg-yellow-500/20 text-yellow-400 border border-yellow-500/30 shadow-md'
@@ -103,15 +94,11 @@
         })}
       </div>
 
+      {/* Footer Section (Logout) */}
       <div className="p-6 border-t border-gray-800">
         <button
-<<<<<<< HEAD
-          onClick={onLogout}
-          className="w-full flex items-center gap-3 px-4 py-3 rounded-lg text-gray-300 hover:bg-red-600/20 hover:text-red-400 transition-all"
-=======
           onClick={handleLogout}
           className="w-full flex items-center gap-3 px-4 py-3 rounded-lg text-gray-300 hover:bg-red-500/20 hover:text-red-400 transition-all"
->>>>>>> f8876513
         >
           <LogOut className="w-5 h-5" />
           <span className="font-medium">Logout</span>
