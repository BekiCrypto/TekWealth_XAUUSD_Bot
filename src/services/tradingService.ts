--- conflicted
+++ resolved
@@ -1,12 +1,7 @@
 import { supabase } from '../lib/supabase';
 import { Database } from '../types/database';
 
-<<<<<<< HEAD
-type TradingAccount = Database['public']['Tables']['trading_accounts']['Row'];
-type Trade = Database['public']['Tables']['trades']['Row'];
-type BotSession = Database['public']['Tables']['bot_sessions']['Row'];
-=======
-// --- Re-export or define relevant types ---
+// --- Types ---
 type TradingAccount = Database['public']['Tables']['trading_accounts']['Row'];
 type Trade = Database['public']['Tables']['trades']['Row'];
 export type BotSession = Database['public']['Tables']['bot_sessions']['Row'] & {
@@ -39,12 +34,11 @@
   ticketId: string;
   lots?: number;
 }
->>>>>>> 87005413
 
 export class TradingService {
   private static instance: TradingService;
-  private priceSocket: WebSocket | null = null;
   private priceCallbacks: ((price: number) => void)[] = [];
+  private priceUpdateInterval: any | null = null;
 
   static getInstance(): TradingService {
     if (!TradingService.instance) {
@@ -53,34 +47,13 @@
     return TradingService.instance;
   }
 
-  // Trading Account Management
+  // --- Trading Accounts ---
   async addTradingAccount(accountData: {
     platform: 'MT4' | 'MT5';
     serverName: string;
     loginId: string;
     password: string;
     userId: string;
-<<<<<<< HEAD
-  }) {
-    // Encrypt password before storing
-    const encryptedPassword = await this.encryptPassword(accountData.password);
-    
-    const { data, error } = await supabase
-      .from('trading_accounts')
-      .insert({
-        user_id: accountData.userId,
-        platform: accountData.platform,
-        server_name: accountData.serverName,
-        login_id: accountData.loginId,
-        password_encrypted: encryptedPassword
-      })
-      .select()
-      .single();
-
-    if (!error && data) {
-      // Test connection
-      await this.testConnection(data.id);
-=======
     accountId?: string;
   }) {
     try {
@@ -97,7 +70,6 @@
           },
         },
       });
-
       if (error) throw error;
       if (data?.error) throw new Error(data.error);
       if (!data) throw new Error("No data returned from upsert_trading_account_action");
@@ -105,42 +77,9 @@
     } catch (error: any) {
       console.error('Error adding/updating trading account:', error);
       return { data: null, error };
->>>>>>> 87005413
-    }
-
-    return { data, error };
-  }
-
-<<<<<<< HEAD
-  async getTradingAccounts(userId: string) {
-    const { data, error } = await supabase
-      .from('trading_accounts')
-      .select('*')
-      .eq('user_id', userId)
-      .eq('is_active', true);
-
-    return { data, error };
-  }
-
-  async updateAccountBalance(accountId: string, balanceData: {
-    account_balance: number;
-    equity: number;
-    margin: number;
-    free_margin: number;
-  }) {
-    const { data, error } = await supabase
-      .from('trading_accounts')
-      .update({
-        ...balanceData,
-        last_sync: new Date().toISOString(),
-        updated_at: new Date().toISOString()
-      })
-      .eq('id', accountId)
-      .select()
-      .single();
-
-    return { data, error };
-=======
+    }
+  }
+
   async updateTradingAccount(accountId: string, userId: string, updateData: {
     platform?: 'MT4' | 'MT5';
     serverName?: string;
@@ -155,7 +94,7 @@
         accountId,
         ...updateData,
         passwordPlainText: updateData.password,
-      }
+      },
     };
 
     try {
@@ -172,57 +111,12 @@
 
   async getTradingAccounts(userId: string) {
     return supabase.from('trading_accounts').select('*').eq('user_id', userId).eq('is_active', true);
->>>>>>> 87005413
-  }
-
-  // Trading Operations
-  async executeTrade(tradeData: {
+  }
+
+  // --- Bot Sessions ---
+  async startBot(params: {
     userId: string;
     tradingAccountId: string;
-<<<<<<< HEAD
-    symbol: string;
-    tradeType: 'BUY' | 'SELL';
-    lotSize: number;
-    stopLoss?: number;
-    takeProfit?: number;
-  }) {
-    try {
-      // Get current price
-      const currentPrice = await this.getCurrentPrice(tradeData.symbol);
-      
-      // Generate ticket ID
-      const ticketId = this.generateTicketId();
-
-      // Insert trade record
-      const { data: trade, error } = await supabase
-        .from('trades')
-        .insert({
-          user_id: tradeData.userId,
-          trading_account_id: tradeData.tradingAccountId,
-          ticket_id: ticketId,
-          symbol: tradeData.symbol,
-          trade_type: tradeData.tradeType,
-          lot_size: tradeData.lotSize,
-          open_price: currentPrice,
-          stop_loss: tradeData.stopLoss,
-          take_profit: tradeData.takeProfit,
-          status: 'open'
-        })
-        .select()
-        .single();
-
-      if (error) throw error;
-
-      // Send trade to MT4/MT5 (simulated for now)
-      await this.sendTradeToMT(trade);
-
-      // Create notification
-      await this.createTradeNotification(tradeData.userId, trade);
-
-      return { data: trade, error: null };
-    } catch (error) {
-      console.error('Error executing trade:', error);
-=======
     riskLevel: 'conservative' | 'medium' | 'risky';
     strategySelectionMode: BotSession['strategy_selection_mode'];
     strategyParams: StrategyParams;
@@ -242,176 +136,12 @@
       return { data, error: null };
     } catch (error: any) {
       console.error('Error starting bot session:', error);
->>>>>>> 87005413
-      return { data: null, error };
-    }
-  }
-
-  async closeTrade(tradeId: string, closePrice?: number) {
-    try {
-<<<<<<< HEAD
-      const { data: trade, error: fetchError } = await supabase
-        .from('trades')
-        .select('*')
-        .eq('id', tradeId)
-        .single();
-
-      if (fetchError || !trade) throw fetchError;
-
-      const finalClosePrice = closePrice || await this.getCurrentPrice(trade.symbol);
-      const profitLoss = this.calculateProfitLoss(trade, finalClosePrice);
-
-      const { data, error } = await supabase
-        .from('trades')
-        .update({
-          close_price: finalClosePrice,
-          profit_loss: profitLoss,
-          status: 'closed',
-          close_time: new Date().toISOString()
-        })
-        .eq('id', tradeId)
-        .select()
-        .single();
-
-      if (!error) {
-        await this.createTradeNotification(trade.user_id, data, 'closed');
-      }
-
-      return { data, error };
-    } catch (error) {
-      console.error('Error closing trade:', error);
-      return { data: null, error };
-    }
-  }
-
-  async getUserTrades(userId: string, limit = 50) {
-    const { data, error } = await supabase
-      .from('trades')
-      .select(`
-        *,
-        trading_accounts (
-          platform,
-          server_name
-        )
-      `)
-      .eq('user_id', userId)
-      .order('created_at', { ascending: false })
-      .limit(limit);
-
-    return { data, error };
-  }
-
-  // Bot Session Management
-  async startBotSession(sessionData: {
-    userId: string;
-    tradingAccountId: string;
-    riskLevel: 'conservative' | 'medium' | 'risky';
-    settings: any;
-  }) {
-    const { data, error } = await supabase
-      .from('bot_sessions')
-      .insert({
-        user_id: sessionData.userId,
-        trading_account_id: sessionData.tradingAccountId,
-        risk_level: sessionData.riskLevel,
-        settings: sessionData.settings,
-        status: 'active'
-      })
-      .select()
-      .single();
-
-    if (!error) {
-      // Start bot logic here
-      this.initializeBotLogic(data);
-    }
-
-    return { data, error };
-  }
-
-  async stopBotSession(sessionId: string) {
-    const { data, error } = await supabase
-      .from('bot_sessions')
-      .update({
-        status: 'stopped',
-        session_end: new Date().toISOString()
-      })
-      .eq('id', sessionId)
-      .select()
-      .single();
-
-    return { data, error };
-  }
-
-  async getBotSession(userId: string) {
-    const { data, error } = await supabase
-      .from('bot_sessions')
-      .select('*')
-      .eq('user_id', userId)
-      .eq('status', 'active')
-      .single();
-
-    return { data, error };
-  }
-
-  // Price Data Management
-  async getCurrentPrice(symbol: string = 'XAUUSD'): Promise<number> {
-    try {
-      // In production, this would connect to a real price feed
-      // For now, we'll simulate gold price around $2045
-      const basePrice = 2045;
-      const variation = (Math.random() - 0.5) * 10; // ±$5 variation
-      return basePrice + variation;
-    } catch (error) {
-      console.error('Error fetching current price:', error);
-      return 2045; // Fallback price
-    }
-  }
-
-  async storePriceData(priceData: {
-    symbol: string;
-    timestamp: string;
-    open: number;
-    high: number;
-    low: number;
-    close: number;
-    volume?: number;
-    timeframe?: string;
-  }) {
-    const { data, error } = await supabase
-      .from('price_data')
-      .insert({
-        symbol: priceData.symbol,
-        timestamp: priceData.timestamp,
-        open_price: priceData.open,
-        high_price: priceData.high,
-        low_price: priceData.low,
-        close_price: priceData.close,
-        volume: priceData.volume || 0,
-        timeframe: priceData.timeframe as any || '1m'
-      });
-
-    return { data, error };
-  }
-
-  async getPriceHistory(symbol: string = 'XAUUSD', timeframe: string = '1h', limit = 100) {
-    const { data, error } = await supabase
-      .from('price_data')
-      .select('*')
-      .eq('symbol', symbol)
-      .eq('timeframe', timeframe)
-      .order('timestamp', { ascending: false })
-      .limit(limit);
-
-    return { data, error };
-  }
-
-  // Real-time Price Updates
-  subscribeToPriceUpdates(callback: (price: number) => void) {
-    this.priceCallbacks.push(callback);
-    
-    if (!this.priceSocket) {
-      this.initializePriceSocket();
-=======
+      return { data: null, error };
+    }
+  }
+
+  async stopBot(sessionId: string) {
+    try {
       const { data, error } = await supabase.from('bot_sessions').update({
         status: 'stopped',
         session_end: new Date().toISOString(),
@@ -441,56 +171,18 @@
     }
   }
 
-  // --- Provider Actions ---
-  async getProviderAccountSummary(tradingAccountId?: string) {
-    return this.invoke('provider_get_account_summary', { tradingAccountId });
-  }
-
-  async listProviderOpenPositions(tradingAccountId?: string) {
-    return this.invoke('provider_list_open_positions', { tradingAccountId });
-  }
-
-  async closeTradeOrderProvider(params: CloseOrderProviderParams) {
-    return this.invoke('provider_close_order', params);
-  }
-
-  async fetchProviderServerTime() {
-    return this.invoke('provider_get_server_time', {});
-  }
-
-  // --- Trade Table (User History) ---
-  async getUserTrades(userId: string, limit = 50) {
-    return supabase
-      .from('trades')
-      .select('*, trading_accounts(platform, server_name)')
-      .eq('user_id', userId)
-      .order('created_at', { ascending: false })
-      .limit(limit);
-  }
-
-  // --- Notifications ---
-  async getUserNotifications(userId: string, limit = 20) {
-    return supabase
-      .from('notifications')
-      .select('*')
-      .eq('user_id', userId)
-      .order('created_at', { ascending: false })
-      .limit(limit);
-  }
-
-  async markNotificationAsRead(notificationId: string) {
-    return supabase
-      .from('notifications')
-      .update({ is_read: true, updated_at: new Date().toISOString() })
-      .eq('id', notificationId)
-      .select()
-      .single();
-  }
-
   // --- Market Data ---
-  async getCurrentPrice(_symbol: string = 'XAUUSD') {
-    const result = await this.invoke('get_current_price_action', {});
-    return result.data?.price ?? null;
+  async getCurrentPrice(symbol: string = 'XAUUSD'): Promise<number | null> {
+    try {
+      const { data, error } = await supabase.functions.invoke('trading-engine', {
+        body: { action: 'get_current_price_action', data: { symbol } },
+      });
+      if (error) throw error;
+      return data?.price ?? null;
+    } catch (error: any) {
+      console.error('Error fetching current price:', error);
+      return null;
+    }
   }
 
   async fetchHistoricalData(params: {
@@ -530,95 +222,56 @@
     return this.invoke('list_backtests_action', { userId });
   }
 
-  // --- Real-time Price Polling ---
+  // --- Notifications ---
+  async getUserNotifications(userId: string, limit = 20) {
+    return supabase
+      .from('notifications')
+      .select('*')
+      .eq('user_id', userId)
+      .order('created_at', { ascending: false })
+      .limit(limit);
+  }
+
+  async markNotificationAsRead(notificationId: string) {
+    return supabase
+      .from('notifications')
+      .update({ is_read: true, updated_at: new Date().toISOString() })
+      .eq('id', notificationId)
+      .select()
+      .single();
+  }
+
+  // --- Admin Functions ---
+  async adminGetEnvVariablesStatus() {
+    return this.invoke('admin_get_env_variables_status', {});
+  }
+
+  async adminListUsersOverview() {
+    return this.invoke('admin_list_users_overview', {});
+  }
+
+  // --- Real-Time Price Subscriptions ---
   subscribeToPriceUpdates(callback: (price: number) => void) {
     this.priceCallbacks.push(callback);
     if (!this.priceUpdateInterval) {
       this.priceUpdateInterval = setInterval(async () => {
         const price = await this.getCurrentPrice();
-        if (price !== null) this.priceCallbacks.forEach(cb => cb(price));
+        if (price !== null) {
+          this.priceCallbacks.forEach(cb => cb(price));
+        }
       }, 15000);
->>>>>>> 87005413
     }
   }
 
   unsubscribeFromPriceUpdates(callback: (price: number) => void) {
     this.priceCallbacks = this.priceCallbacks.filter(cb => cb !== callback);
-    
-    if (this.priceCallbacks.length === 0 && this.priceSocket) {
-      this.priceSocket.close();
-      this.priceSocket = null;
-    }
-  }
-
-<<<<<<< HEAD
-  // Private Methods
-  private async encryptPassword(password: string): Promise<string> {
-    // In production, use proper encryption
-    return btoa(password); // Simple base64 encoding for demo
-  }
-
-  private async testConnection(accountId: string): Promise<boolean> {
-    // Simulate connection test
-    await new Promise(resolve => setTimeout(resolve, 1000));
-    return Math.random() > 0.1; // 90% success rate
-  }
-
-  private generateTicketId(): string {
-    return Date.now().toString() + Math.random().toString(36).substr(2, 9);
-  }
-
-  private async sendTradeToMT(trade: Trade): Promise<void> {
-    // In production, this would send the trade to MT4/MT5
-    console.log('Sending trade to MT platform:', trade);
-  }
-
-  private calculateProfitLoss(trade: Trade, closePrice: number): number {
-    const priceDiff = trade.trade_type === 'BUY' 
-      ? closePrice - trade.open_price
-      : trade.open_price - closePrice;
-    
-    // Simplified P&L calculation (actual would depend on contract size, etc.)
-    return priceDiff * trade.lot_size * 100;
-  }
-
-  private async createTradeNotification(userId: string, trade: Trade, action: 'opened' | 'closed' = 'opened') {
-    const title = `Trade ${action.charAt(0).toUpperCase() + action.slice(1)}`;
-    const message = `${trade.trade_type} ${trade.lot_size} lots of ${trade.symbol} at ${trade.open_price}`;
-
-    await supabase.from('notifications').insert({
-      user_id: userId,
-      type: 'trade_alert',
-      title,
-      message
-    });
-  }
-
-  private initializeBotLogic(session: BotSession) {
-    // Bot trading logic would go here
-    console.log('Initializing bot session:', session);
-  }
-
-  private initializePriceSocket() {
-    // In production, connect to real price feed
-    // For demo, simulate price updates
-    setInterval(() => {
-      const price = this.getCurrentPrice();
-      price.then(p => {
-        this.priceCallbacks.forEach(callback => callback(p));
-      });
-    }, 5000); // Update every 5 seconds
-=======
-  // --- Admin ---
-  async adminGetEnvVariablesStatus() {
-    return this.invoke('admin_get_env_variables_status', {});
-  }
-
-  async adminListUsersOverview() {
-    return this.invoke('admin_list_users_overview', {});
-  }
-
-  // --- Generic Supabase Function Invoker ---
+    if (this.priceCallbacks.length === 0 && this.priceUpdateInterval) {
+      clearInterval(this.priceUpdateInterval);
+      this.priceUpdateInterval = null;
+    }
+  }
+
+  // --- Supabase Function Helper ---
   private async invoke(action: string, data: any) {
     try {
       const { data: result, error } = await supabase.functions.invoke('trading-engine', {
@@ -631,7 +284,6 @@
       console.error(`Error invoking '${action}':`, error);
       return { data: null, error };
     }
->>>>>>> 87005413
   }
 }
 
